use std::net::SocketAddr;
use std::time::Duration;

use log::{debug, error, info};
use tokio::io::{AsyncRead, AsyncReadExt, AsyncWrite, AsyncWriteExt};
use tokio::net::{TcpListener, TcpStream};
use tokio::sync::{broadcast, mpsc};
use tokio::sync::broadcast::Receiver;
use tokio_rustls::TlsAcceptor;

use crate::config::Addr;
use crate::{rathole, read_exact};
use crate::rathole::connection::{CmdSender, Connection, ConnectionHolder};
use crate::socks::ByteAddr;
use crate::store::ServerStore;
use crate::tls::make_tls_acceptor;

pub async fn start_server(addr: Addr, store: ServerStore) {
    let addr_str = addr.addr;
    let listener = TcpListener::bind(&addr_str).await.expect("bind port failed");
    info!("Server listener addr : {}", &addr_str);
    let acceptor = if addr.ssl_enable {
        let cert_loaded = addr.cert_loaded;
        let mut key_loaded = addr.key_loaded;
        Option::Some(make_tls_acceptor(cert_loaded, key_loaded.remove(0)))
    } else {
        Option::None
    };

    let (notify_shutdown, _) = broadcast::channel(1);
    let mut server = Server {
        addr_str,
        listener,
        store,
        acceptor,
        notify_shutdown,
    };
    tokio::spawn(async move {
        if let Err(err) = server.run().await {
            error!("server [{}] accept connection err : {}", server.addr_str, err);
        }
    });
}

struct Server {
    addr_str: String,
    listener: TcpListener,
    store: ServerStore,
    acceptor: Option<TlsAcceptor>,
    notify_shutdown: broadcast::Sender<()>,
}

impl Server {
    async fn run(&mut self) -> crate::Result<()> {
        loop {
            let socket = self.accept().await?;
            let peer_addr = socket.peer_addr()
                .map(Option::Some)
                .unwrap_or_else(|_e| Option::None);

            let mut handler = ServerHandler {
                peer_addr,
                hash: Option::None,
                store: self.store.clone(),
                shutdown: self.notify_shutdown.subscribe(),
            };
            match &self.acceptor {
                Option::Some(tls_acc) => {
                    let tls_acc = tls_acc.clone();
                    tokio::spawn(async move {
                        match tls_acc.accept(socket).await {
                            Ok(tls_ts) => {
                                if let Err(err) = handler.run(tls_ts).await {
                                    error!("tls connection error : {}",err);
                                }
                            }
                            Err(e) => {
                                error!("accept tls connection err :{}", e);
                            }
                        };
                    });
                }
                Option::None => {
                    tokio::spawn(async move {
                        if let Err(err) = handler.run(socket).await {
                            error!("tcp connection error : {}",err);
                        }
                    });
                }
            }
        }
    }

    async fn accept(&mut self) -> crate::Result<TcpStream> {
        let mut backoff = 1;

        loop {
            match self.listener.accept().await {
                Ok((socket, _)) => return Ok(socket),
                Err(err) => {
                    if backoff > 64 {
                        return Err(err.into());
                    }
                }
            }

            tokio::time::sleep(Duration::from_secs(backoff)).await;

            backoff *= 2;
        }
    }
}


struct ServerHandler {
    peer_addr: Option<SocketAddr>,
    hash: Option<String>,
    store: ServerStore,
    shutdown: Receiver<()>,
}

impl ServerHandler {
    async fn run<T: AsyncRead + AsyncWrite + Unpin>(&mut self, mut stream: T) -> crate::Result<()> {
        match self.detect_head(&mut stream).await {
            Ok(ConnType::Trojan) => {
                self.handle_trojan(&mut stream).await?;
            }
            Ok(ConnType::Rathole) => {
                self.handle_rathole(&mut stream).await?;
            }
            Ok(ConnType::Proxy(head)) => {
                self.handle_proxy(&mut stream, head).await?;
            }
            Err(e) => error!("detect head occur err : {}",e),
        }

        Ok(())
    }

<<<<<<< HEAD
    async fn detect_head<T: AsyncRead + AsyncWrite + Unpin>(&mut self, mut stream: T) -> crate::Result<ConnType> {
        let head = read_exact!(stream, [0u8; 56])?;
        let hash_str = String::from_utf8_lossy(&head);
        let hash_str = hash_str.as_ref();
=======
    async fn detect_head<T: AsyncRead + AsyncWrite + Unpin>(&self, stream: T) -> crate::Result<ConnType> {
        let head = self.read_head(stream).await?;
        if head.len() < 56{
            return Ok(ConnType::Proxy(head));
        }
        let hash_str = String::from_utf8(head.clone())?;
        // let hash_str = hash_str.as_str();
>>>>>>> 4f87c00d

        let trojan = self.store.trojan.clone();
        let rathole = self.store.rathole.clone();

        return if trojan.password_hash.contains_key(&hash_str) {
            debug!("{} detect trojan", hash_str);
            self.hash = Option::Some(String::from(hash_str));
            Ok(ConnType::Trojan)
        } else if rathole.password_hash.contains_key(&hash_str) {
            debug!("{} detect rathole", hash_str);
            self.hash = Option::Some(String::from(hash_str));
            Ok(ConnType::Rathole)
        } else {
            debug!("detect proxy");
            Ok(ConnType::Proxy(head))
        };
    }

    async fn read_head<T: AsyncRead + AsyncWrite + Unpin>(&self, mut stream: T) -> crate::Result<Vec<u8>> {
        let mut buf = Vec::new();
        for _i in 0..56 {
            let u81 = stream.read_u8().await?;
            if u81 == b'\r' {
                let u82 = stream.read_u8().await?;
                if u82 == b'\n' {
                    buf.push(u81);
                    buf.push(u82);
                    return Ok(buf);
                }
            } else {
                buf.push(u81);
            }
        }
        Ok(buf)
    }

    async fn handle_trojan<T: AsyncRead + AsyncWrite + Unpin>(&mut self, stream: &mut T) -> crate::Result<()> {
        let [_cr, _cf, cmd, atyp] = read_exact!(stream,[0u8; 4])?;
        let byte_addr = ByteAddr::read_addr(stream, cmd, atyp).await?;
        info!("{:?} requested connection to {}",self.peer_addr,byte_addr);
        let socks_addr = byte_addr.to_socket_addr().await?;

        let mut cs = TcpStream::connect(socks_addr).await?;

        let [_cr, _cf] = read_exact!(stream,[0u8; 2])?;

        tokio::select! {
            res = tokio::io::copy_bidirectional(stream, &mut cs) => {
                match res{
                    Ok(s)=>debug!("trojan io copy end {:?}", s),
                    Err(e)=>error!("trojan io copy err {}", e),
                }
            },
            _ = self.shutdown.recv() => {
                debug!("recv shutdown signal");
            }
        }
        Ok(())
    }

    async fn handle_proxy<T: AsyncRead + AsyncWrite + Unpin>(&mut self, stream: &mut T, head: Vec<u8>) -> crate::Result<()> {
        info!("{:?} requested proxy local",self.peer_addr);
        let trojan = self.store.trojan.clone();
        let mut ls = TcpStream::connect(&trojan.local_addr).await?;
        ls.write_all(head.as_slice()).await?;

        tokio::select! {
            res = tokio::io::copy_bidirectional(stream, &mut ls) => {
                match res{
                    Ok(s)=>debug!("proxy io copy end {:?}", s),
                    Err(e)=>error!("proxy io copy err {}", e),
                }
            },
            _ = self.shutdown.recv() => {
                debug!("recv shutdown signal");
            }
        }
        Ok(())
    }

    async fn handle_rathole<T: AsyncRead + AsyncWrite + Unpin>(&mut self, stream: &mut T) -> crate::Result<()> {
        let hash = self.hash.clone().expect("rathole hash empty!");
        let (sender,receiver) = mpsc::channel(128);
        self.store.set_sender(CmdSender { hash, sender });
        let conn = Connection::new(stream);
        let mut connection_holder = ConnectionHolder::new(conn, receiver);
        connection_holder.run().await?;
        Ok(())
    }
}

pub enum ConnType {
    Trojan,
    Rathole,
    Proxy(Vec<u8>),
}

<|MERGE_RESOLUTION|>--- conflicted
+++ resolved
@@ -127,6 +127,7 @@
             }
             Ok(ConnType::Rathole) => {
                 self.handle_rathole(&mut stream).await?;
+                debug!("detect rathole");
             }
             Ok(ConnType::Proxy(head)) => {
                 self.handle_proxy(&mut stream, head).await?;
@@ -137,31 +138,23 @@
         Ok(())
     }
 
-<<<<<<< HEAD
-    async fn detect_head<T: AsyncRead + AsyncWrite + Unpin>(&mut self, mut stream: T) -> crate::Result<ConnType> {
-        let head = read_exact!(stream, [0u8; 56])?;
-        let hash_str = String::from_utf8_lossy(&head);
-        let hash_str = hash_str.as_ref();
-=======
-    async fn detect_head<T: AsyncRead + AsyncWrite + Unpin>(&self, stream: T) -> crate::Result<ConnType> {
+    async fn detect_head<T: AsyncRead + AsyncWrite + Unpin>(&mut self, stream: T) -> crate::Result<ConnType> {
         let head = self.read_head(stream).await?;
         if head.len() < 56{
             return Ok(ConnType::Proxy(head));
         }
         let hash_str = String::from_utf8(head.clone())?;
-        // let hash_str = hash_str.as_str();
->>>>>>> 4f87c00d
 
         let trojan = self.store.trojan.clone();
         let rathole = self.store.rathole.clone();
 
         return if trojan.password_hash.contains_key(&hash_str) {
             debug!("{} detect trojan", hash_str);
-            self.hash = Option::Some(String::from(hash_str));
+            self.hash = Option::Some(hash_str);
             Ok(ConnType::Trojan)
         } else if rathole.password_hash.contains_key(&hash_str) {
             debug!("{} detect rathole", hash_str);
-            self.hash = Option::Some(String::from(hash_str));
+            self.hash = Option::Some(hash_str);
             Ok(ConnType::Rathole)
         } else {
             debug!("detect proxy");
